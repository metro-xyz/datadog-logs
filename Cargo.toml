--- conflicted
+++ resolved
@@ -33,13 +33,8 @@
 # optional
 async-trait = {version = "0.1.42", optional = true}
 futures = {version = "0.3.8", optional = true}
-<<<<<<< HEAD
 reqwest = {version = "0.11.1", default-features = false, features = ["json", "rustls-tls"], optional = true}
-tokio = {version = "0.3", features = ["rt"], optional = true}
-=======
-reqwest = {version = "0.11.0", features = ["json"], optional = true}
 tokio = {version = "1.0", features = ["rt"], optional = true}
->>>>>>> 3cd49bf2
 
 [dev-dependencies]
 tokio = {version = "1.0", features = ["full"]}